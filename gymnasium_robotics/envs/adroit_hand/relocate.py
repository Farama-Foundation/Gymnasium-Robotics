from os import path

import numpy as np
from gymnasium import spaces
from gymnasium.envs.mujoco.mujoco_env import MujocoEnv
from gymnasium.utils.ezpickle import EzPickle

from gymnasium_robotics.utils.mujoco_utils import MujocoModelNames

DEFAULT_CAMERA_CONFIG = {
    "distance": 1.5,
    "azimuth": 90.0,
}


class AdroitHandRelocateEnv(MujocoEnv, EzPickle):
    """
    ## Description

    This environment was introduced in ["Learning Complex Dexterous Manipulation with Deep Reinforcement Learning and Demonstrations"](https://arxiv.org/abs/1709.10087)
    by Aravind Rajeswaran, Vikash Kumar, Abhishek Gupta, Giulia Vezzani, John Schulman, Emanuel Todorov, and Sergey Levine.

    The environment is based on the [Adroit manipulation platform](https://github.com/vikashplus/Adroit), a 28 degree of freedom system which consists of a 24 degrees of freedom
    ShadowHand and a 4 degree of freedom arm. The task to be completed consists on moving the blue ball to the green target. The positions of the ball and target are randomized over the entire
    workspace. The task will be considered successful when the object is within epsilon-ball of the target.

    ## Action Space

    The action space is a `Box(-1.0, 1.0, (30,), float32)`. The control actions are absolute angular positions of the Adroit hand joints. The input of the control actions is set to a range between -1 and 1 by scaling the real actuator angle ranges in radians.
    The elements of the action array are the following:

    | Num | Action                                                                                  | Control Min | Control Max | Angle Min    | Angle Max   | Name (in corresponding XML file) | Joint | Unit        |
    | --- | --------------------------------------------------------------------------------------- | ----------- | ----------- | ------------ | ----------  |--------------------------------- | ----- | ----------- |
    | 0   | Linear translation of the full arm in x direction                                       | -1          | 1           | -0.3 (m)     | 0.5 (m)     | A_ARTx                           | slide | position (m)|
    | 1   | Linear translation of the full arm in y direction                                       | -1          | 1           | -0.3 (m)     | 0.5 (m)     | A_ARTy                           | slide | position (m)|
    | 2   | Linear translation of the full arm in z direction                                       | -1          | 1           | -0.3 (m)     | 0.5 (m)     | A_ARTz                           | slide | position (m)|
    | 3   | Angular up and down movement of the full arm                                            | -1          | 1           | -0.4 (rad)   | 0.25 (rad)  | A_ARRx                           | hinge | angle (rad) |
    | 4   | Angular left and right and down movement of the full arm                                | -1          | 1           | -0.3 (rad)   | 0.3 (rad)   | A_ARRy                           | hinge | angle (rad) |
    | 5   | Roll angular movement of the full arm                                                   | -1          | 1           | -1.0 (rad)   | 2.0 (rad)   | A_ARRz                           | hinge | angle (rad) |
    | 6   | Angular position of the horizontal wrist joint (radial/ulnar deviation)                 | -1          | 1           | -0.524 (rad) | 0.175 (rad) | A_WRJ1                           | hinge | angle (rad) |
    | 7   | Angular position of the horizontal wrist joint (flexion/extension)                      | -1          | 1           | -0.79 (rad)  | 0.61 (rad)  | A_WRJ0                           | hinge | angle (rad) |
    | 8   | Horizontal angular position of the MCP joint of the forefinger (adduction/abduction)    | -1          | 1           | -0.44 (rad)  | 0.44(rad)   | A_FFJ3                           | hinge | angle (rad) |
    | 9   | Vertical angular position of the MCP joint of the forefinger (flexion/extension)        | -1          | 1           | 0 (rad)      | 1.6 (rad)   | A_FFJ2                           | hinge | angle (rad) |
    | 10  | Angular position of the PIP joint of the forefinger (flexion/extension)                 | -1          | 1           | 0 (rad)      | 1.6 (rad)   | A_FFJ1                           | hinge | angle (rad) |
    | 11  | Angular position of the DIP joint of the forefinger                                     | -1          | 1           | 0 (rad)      | 1.6 (rad)   | A_FFJ0                           | hinge | angle (rad) |
    | 12  | Horizontal angular position of the MCP joint of the middle finger (adduction/abduction) | -1          | 1           | -0.44 (rad)  | 0.44(rad)   | A_MFJ3                           | hinge | angle (rad) |
    | 13  | Vertical angular position of the MCP joint of the middle finger (flexion/extension)     | -1          | 1           | 0 (rad)      | 1.6 (rad)   | A_MFJ2                           | hinge | angle (rad) |
    | 14  | Angular position of the PIP joint of the middle finger (flexion/extension)              | -1          | 1           | 0 (rad)      | 1.6 (rad)   | A_MFJ1                           | hinge | angle (rad) |
    | 15  | Angular position of the DIP joint of the middle finger                                  | -1          | 1           | 0 (rad)      | 1.6 (rad)   | A_MFJ0                           | hinge | angle (rad) |
    | 16  | Horizontal angular position of the MCP joint of the ring finger (adduction/abduction)   | -1          | 1           | -0.44 (rad)  | 0.44(rad)   | A_RFJ3                           | hinge | angle (rad) |
    | 17  | Vertical angular position of the MCP joint of the ring finger (flexion/extension)       | -1          | 1           | 0 (rad)      | 1.6 (rad)   | A_RFJ2                           | hinge | angle (rad) |
    | 18  | Angular position of the PIP joint of the ring finger                                    | -1          | 1           | 0 (rad)      | 1.6 (rad)   | A_RFJ1                           | hinge | angle (rad) |
    | 19  | Angular position of the DIP joint of the ring finger                                    | -1          | 1           | 0 (rad)      | 1.6 (rad)   | A_RFJ0                           | hinge | angle (rad) |
    | 20  | Angular position of the CMC joint of the little finger                                  | -1          | 1           | 0 (rad)      | 0.7(rad)    | A_LFJ4                           | hinge | angle (rad) |
    | 21  | Horizontal angular position of the MCP joint of the little finger (adduction/abduction) | -1          | 1           | -0.44 (rad)  | 0.44(rad)   | A_LFJ3                           | hinge | angle (rad) |
    | 22  | Vertical angular position of the MCP joint of the little finger (flexion/extension)     | -1          | 1           | 0 (rad)      | 1.6 (rad)   | A_LFJ2                           | hinge | angle (rad) |
    | 23  | Angular position of the PIP joint of the little finger (flexion/extension)              | -1          | 1           | 0 (rad)      | 1.6 (rad)   | A_LFJ1                           | hinge | angle (rad) |
    | 24  | Angular position of the DIP joint of the little finger                                  | -1          | 1           | 0 (rad)      | 1.6 (rad)   | A_LFJ0                           | hinge | angle (rad) |
    | 25  | Horizontal angular position of the CMC joint of the thumb finger                        | -1          | 1           | -1.047 (rad) | 1.047 (rad) | A_THJ4                           | hinge | angle (rad) |
    | 26  | Vertical Angular position of the CMC joint of the thumb finger                          | -1          | 1           | 0 (rad)      | 1.3 (rad)   | A_THJ3                           | hinge | angle (rad) |
    | 27  | Horizontal angular position of the MCP joint of the thumb finger (adduction/abduction)  | -1          | 1           | -0.26 (rad)  | 0.26(rad)   | A_THJ2                           | hinge | angle (rad) |
    | 28  | Vertical angular position of the MCP joint of the thumb finger (flexion/extension)      | -1          | 1           | -0.52 (rad)  | 0.52 (rad)  | A_THJ1                           | hinge | angle (rad) |
    | 29  | Angular position of the IP joint of the thumb finger (flexion/extension)                | -1          | 1           | -1.571 (rad) | 0 (rad)     | A_THJ0                           | hinge | angle (rad) |


    ## Observation Space

    The observation space is of the type `Box(-inf, inf, (39,), float64)`. It contains information about the angular position of the finger joints, the pose of the palm of the hand, as well as kinematic information about the ball and target.

    | Num | Observation                                                                 | Min    | Max    | Joint Name (in corresponding XML file) | Site/Body Name (in corresponding XML file) | Joint Type| Unit                     |
    |-----|-----------------------------------------------------------------------------|--------|--------|----------------------------------------|--------------------------------------------|-----------|------------------------- |
    | 0   | Translation of the arm in the x direction                                   | -Inf   | Inf    | ARTx                                   | -                                          | slide     | position (m)             |
    | 1   | Translation of the arm in the y direction                                   | -Inf   | Inf    | ARTy                                   | -                                          | slide     | position (m)             |
    | 2   | Translation of the arm in the z direction                                   | -Inf   | Inf    | ARTz                                   | -                                          | slide     | position (m)             |
    | 3   | Angular position of the vertical arm joint                                  | -Inf   | Inf    | ARRx                                   | -                                          | hinge     | angle (rad)              |
    | 4   | Angular position of the horizontal arm joint                                | -Inf   | Inf    | ARRy                                   | -                                          | hinge     | angle (rad)              |
    | 5   | Roll angular value of the arm                                               | -Inf   | Inf    | ARRz                                   | -                                          | hinge     | angle (rad)              |
    | 6   | Angular position of the horizontal wrist joint                              | -Inf   | Inf    | WRJ1                                   | -                                          | hinge     | angle (rad)              |
    | 7   | Angular position of the vertical wrist joint                                | -Inf   | Inf    | WRJ0                                   | -                                          | hinge     | angle (rad)              |
    | 8   | Horizontal angular position of the MCP joint of the forefinger              | -Inf   | Inf    | FFJ3                                   | -                                          | hinge     | angle (rad)              |
    | 9   | Vertical angular position of the MCP joint of the forefinge                 | -Inf   | Inf    | FFJ2                                   | -                                          | hinge     | angle (rad)              |
    | 10  | Angular position of the PIP joint of the forefinger                         | -Inf   | Inf    | FFJ1                                   | -                                          | hinge     | angle (rad)              |
    | 11  | Angular position of the DIP joint of the forefinger                         | -Inf   | Inf    | FFJ0                                   | -                                          | hinge     | angle (rad)              |
    | 12  | Horizontal angular position of the MCP joint of the middle finger           | -Inf   | Inf    | MFJ3                                   | -                                          | hinge     | angle (rad)              |
    | 13  | Vertical angular position of the MCP joint of the middle finger             | -Inf   | Inf    | MFJ2                                   | -                                          | hinge     | angle (rad)              |
    | 14  | Angular position of the PIP joint of the middle finger                      | -Inf   | Inf    | MFJ1                                   | -                                          | hinge     | angle (rad)              |
    | 15  | Angular position of the DIP joint of the middle finger                      | -Inf   | Inf    | MFJ0                                   | -                                          | hinge     | angle (rad)              |
    | 16  | Horizontal angular position of the MCP joint of the ring finger             | -Inf   | Inf    | RFJ3                                   | -                                          | hinge     | angle (rad)              |
    | 17  | Vertical angular position of the MCP joint of the ring finger               | -Inf   | Inf    | RFJ2                                   | -                                          | hinge     | angle (rad)              |
    | 18  | Angular position of the PIP joint of the ring finger                        | -Inf   | Inf    | RFJ1                                   | -                                          | hinge     | angle (rad)              |
    | 19  | Angular position of the DIP joint of the ring finger                        | -Inf   | Inf    | RFJ0                                   | -                                          | hinge     | angle (rad)              |
    | 20  | Angular position of the CMC joint of the little finger                      | -Inf   | Inf    | LFJ4                                   | -                                          | hinge     | angle (rad)              |
    | 21  | Horizontal angular position of the MCP joint of the little finger           | -Inf   | Inf    | LFJ3                                   | -                                          | hinge     | angle (rad)              |
    | 22  | Vertical angular position of the MCP joint of the little finger             | -Inf   | Inf    | LFJ2                                   | -                                          | hinge     | angle (rad)              |
    | 23  | Angular position of the PIP joint of the little finger                      | -Inf   | Inf    | LFJ1                                   | -                                          | hinge     | angle (rad)              |
    | 24  | Angular position of the DIP joint of the little finger                      | -Inf   | Inf    | LFJ0                                   | -                                          | hinge     | angle (rad)              |
    | 25  | Horizontal angular position of the CMC joint of the thumb finger            | -Inf   | Inf    | THJ4                                   | -                                          | hinge     | angle (rad)              |
    | 26  | Vertical Angular position of the CMC joint of the thumb finger              | -Inf   | Inf    | THJ3                                   | -                                          | hinge     | angle (rad)              |
    | 27  | Horizontal angular position of the MCP joint of the thumb finger            | -Inf   | Inf    | THJ2                                   | -                                          | hinge     | angle (rad)              |
    | 28  | Vertical angular position of the MCP joint of the thumb finger              | -Inf   | Inf    | THJ1                                   | -                                          | hinge     | angle (rad)              |
    | 29  | Angular position of the IP joint of the thumb finger                        | -Inf   | Inf    | THJ0                                   | -                                          | hinge     | angle (rad)              |
    | 30  | x positional difference from the palm of the hand to the ball               | -Inf   | Inf    | -                                      | Object,S_grasp                             | -         | position (m)             |
    | 31  | y positional difference from the palm of the hand to the ball               | -Inf   | Inf    | -                                      | Object,S_grasp                             | -         | position (m)             |
    | 32  | z positional difference from the palm of the hand to the ball               | -Inf   | Inf    | -                                      | Object,S_grasp                             | -         | position (m)             |
    | 33  | x positional difference from the palm of the hand to the target             | -Inf   | Inf    | -                                      | Object,target                              | -         | position (m)             |
    | 34  | y positional difference from the palm of the hand to the target             | -Inf   | Inf    | -                                      | Object,target                              | -         | position (m)             |
    | 35  | z positional difference from the palm of the hand to the target             | -Inf   | Inf    | -                                      | Object,target                              | -         | position (m)             |
    | 36  | x positional difference from the ball to the target                         | -Inf   | Inf    | -                                      | Object,target                              | -         | position (m)             |
    | 37  | y positional difference from the ball to the target                         | -Inf   | Inf    | -                                      | Object,target                              | -         | position (m)             |
    | 38  | z positional difference from the ball to the target                         | -Inf   | Inf    | -                                      | Object,target                              | -         | position (m)             |

    ## Rewards

    The environment returns a `dense` reward function that consists of the following parts:
    - `get_to_ball`: increasing negative reward the further away the palm of the hand is from the ball. This is computed as the 3 dimensional Euclidean distance between both body frames.
        This penalty is scaled by a factor of `0.1` in the final reward.
    - `ball_off_table`: add a positive reward of 1 if the ball is lifted from the table (`z` greater than `0.04` meters). If this condition is met two additional rewards are added:
        - `make_hand_go_to_target`: negative reward equal to the 3 dimensional Euclidean distance from the palm to the target ball position. This reward is scaled by a factor of `0.5`.
        -` make_ball_go_to_target`: negative reward equal to the 3 dimensional Euclidean distance from the ball to its target position. This reward is also scaled by a factor of `0.5`.
    - `ball_close_to_target`: bonus of `10` if the ball's Euclidean distance to its target is less than `0.1` meters. Bonus of `20` if the distance is less than `0.05` meters.

    The full reward function equals the following:

    .. math::

       reward=ball_off_table+ball_close_to_target-0.1*get_to_ball-0.5*make_hand_go_to_target-0.5*make_ball_go_to_target

    ## Starting State

    The ball is set randomly over the table at reset. The ranges of the uniform distribution from which the position is samples are `[-0.15,0.15]` for the `x` coordinate, and `[-0.15,0.3]` got the `y` coordinate.
    The target position is also sampled from uniform distributions with ranges `[-0.2,0.2]` for the `x` coordinate, `[-0.2,0.2]` for the `y` coordinate, and `[0.15,0.35]` for the `z` coordinate.

    The joint values of the environment are deterministically initialized to a zero.

    ## Episode End

    The episode will be `truncated` when the duration reaches a total of `max_episode_steps` which by default is set to 200 timesteps.
    The episode is never `terminated` since the task is continuing with infinite horizon.

    ## Arguments

    To increase/decrease the maximum number of timesteps before the episode is `truncated` the `max_episode_steps` argument can be set at initialization. The default value is 50. For example, to increase the total number of timesteps to 400 make the environment as follows:

    ```python
    import gymnasium as gym

    env = gym.make('AdroitHandRelocate-v1', max_episode_steps=400)
    ```

    ## Version History

    * v1: refactor version of the D4RL environment, also create dependency on newest [mujoco python bindings](https://mujoco.readthedocs.io/en/latest/python.html) maintained by the MuJoCo team in Deepmind.
    * v0: legacy versions in the [D4RL](https://github.com/Farama-Foundation/D4RL).
    """

    metadata = {
        "render_modes": [
            "human",
            "rgb_array",
            "depth_array",
        ],
        "render_fps": 100,
    }

    def __init__(self, reward_type: str = "dense", **kwargs):
        xml_file_path = path.join(
            path.dirname(path.realpath(__file__)),
            "../assets/adroit_hand/adroit_relocate.xml",
        )
        observation_space = spaces.Box(
            low=-np.inf, high=np.inf, shape=(39,), dtype=np.float64
        )

        MujocoEnv.__init__(
            self,
            model_path=xml_file_path,
            frame_skip=5,
            observation_space=observation_space,
            default_camera_config=DEFAULT_CAMERA_CONFIG,
            **kwargs
        )
        self._model_names = MujocoModelNames(self.model)

        # whether to have sparse rewards
        if reward_type.lower() == "dense":
            self.sparse_reward = False
        elif reward_type.lower() == "sparse":
            self.sparse_reward = True
        else:
            raise ValueError(
                f"Unknown reward type, expected `dense` or `sparse` but got {reward_type}"
            )

        # Override action_space to -1, 1
        self.action_space = spaces.Box(
            low=-1.0, high=1.0, dtype=np.float32, shape=self.action_space.shape
        )

        # change actuator sensitivity
        self.model.actuator_gainprm[
            self._model_names.actuator_name2id[
                "A_WRJ1"
            ] : self._model_names.actuator_name2id["A_WRJ0"]
            + 1,
            :3,
        ] = np.array([10, 0, 0])
        self.model.actuator_gainprm[
            self._model_names.actuator_name2id[
                "A_FFJ3"
            ] : self._model_names.actuator_name2id["A_THJ0"]
            + 1,
            :3,
        ] = np.array([1, 0, 0])
        self.model.actuator_biasprm[
            self._model_names.actuator_name2id[
                "A_WRJ1"
            ] : self._model_names.actuator_name2id["A_WRJ0"]
            + 1,
            :3,
        ] = np.array([0, -10, 0])
        self.model.actuator_biasprm[
            self._model_names.actuator_name2id[
                "A_FFJ3"
            ] : self._model_names.actuator_name2id["A_THJ0"]
            + 1,
            :3,
        ] = np.array([0, -1, 0])

        self.target_obj_site_id = self._model_names.site_name2id["target"]
        self.S_grasp_site_id = self._model_names.site_name2id["S_grasp"]
        self.obj_body_id = self._model_names.body_name2id["Object"]
        self.act_mean = np.mean(self.model.actuator_ctrlrange, axis=1)
        self.act_rng = 0.5 * (
            self.model.actuator_ctrlrange[:, 1] - self.model.actuator_ctrlrange[:, 0]
        )

        EzPickle.__init__(self, **kwargs)

    def step(self, a):
        a = np.clip(a, -1.0, 1.0)
        a = self.act_mean + a * self.act_rng  # mean center and scale
        self.do_simulation(a, self.frame_skip)
        obs = self._get_obs()
        obj_pos = self.data.xpos[self.obj_body_id].ravel()
        palm_pos = self.data.site_xpos[self.S_grasp_site_id].ravel()
        target_pos = self.data.site_xpos[self.target_obj_site_id].ravel()

<<<<<<< HEAD
        reward = 0.0
        if not self.sparse_reward:
            reward -= 0.1 * np.linalg.norm(palm_pos - obj_pos)  # take hand to object
            if obj_pos[2] > 0.04:  # if object off the table
                reward += 1.0  # bonus for lifting the object
                reward += -0.5 * np.linalg.norm(
                    palm_pos - target_pos
                )  # make hand go to target
                reward += -0.5 * np.linalg.norm(
                    obj_pos - target_pos
                )  # make object go to target

        # bonus for object close to target
        if np.linalg.norm(obj_pos - target_pos) < 0.1:
            reward += 10.0

        # bonus for object "very" close to target
=======
        reward = -0.1 * np.linalg.norm(palm_pos - obj_pos)  # get to ball
        if obj_pos[2] > 0.04:  # if ball off table
            reward += 1.0  # bonus for lifting the object
            reward += -0.5 * np.linalg.norm(
                palm_pos - target_pos
            )  # make hand go to target
            reward += -0.5 * np.linalg.norm(
                obj_pos - target_pos
            )  # make object go to target

        if np.linalg.norm(obj_pos - target_pos) < 0.1:
            reward += 10.0  # bonus for ball close to target
>>>>>>> ba789171
        if np.linalg.norm(obj_pos - target_pos) < 0.05:
            reward += 20.0

        goal_achieved = True if np.linalg.norm(obj_pos - target_pos) < 0.1 else False

        if self.render_mode == "human":
            self.render()

        return obs, reward, False, False, dict(success=goal_achieved)

    def _get_obs(self):
        # qpos for hand
        # xpos for obj
        # xpos for target
        qpos = self.data.qpos.ravel()
        obj_pos = self.data.xpos[self.obj_body_id].ravel()
        palm_pos = self.data.site_xpos[self.S_grasp_site_id].ravel()
        target_pos = self.data.site_xpos[self.target_obj_site_id].ravel()
        return np.concatenate(
            [qpos[:-6], palm_pos - obj_pos, palm_pos - target_pos, obj_pos - target_pos]
        )

    def reset_model(self):
        self.model.body_pos[self.obj_body_id, 0] = self.np_random.uniform(
            low=-0.15, high=0.15
        )
        self.model.body_pos[self.obj_body_id, 1] = self.np_random.uniform(
            low=-0.15, high=0.3
        )
        self.model.site_pos[self.target_obj_site_id, 0] = self.np_random.uniform(
            low=-0.2, high=0.2
        )
        self.model.site_pos[self.target_obj_site_id, 1] = self.np_random.uniform(
            low=-0.2, high=0.2
        )
        self.model.site_pos[self.target_obj_site_id, 2] = self.np_random.uniform(
            low=0.15, high=0.35
        )

        self.set_state(self.init_qpos, self.init_qvel)

        return self._get_obs()

    def get_env_state(self):
        """
        Get state of hand as well as objects and targets in the scene
        """
        qpos = self.data.qpos.ravel().copy()
        qvel = self.data.qvel.ravel().copy()
        hand_qpos = qpos[:30]
        obj_pos = self.data.xpos[self.obj_body_id].ravel()
        palm_pos = self.data.site_xpos[self.S_grasp_site_id].ravel()
        target_pos = self.data.site_xpos[self.target_obj_site_id].ravel()
        return dict(
            hand_qpos=hand_qpos,
            obj_pos=obj_pos,
            target_pos=target_pos,
            palm_pos=palm_pos,
            qpos=qpos,
            qvel=qvel,
        )<|MERGE_RESOLUTION|>--- conflicted
+++ resolved
@@ -245,7 +245,6 @@
         palm_pos = self.data.site_xpos[self.S_grasp_site_id].ravel()
         target_pos = self.data.site_xpos[self.target_obj_site_id].ravel()
 
-<<<<<<< HEAD
         reward = 0.0
         if not self.sparse_reward:
             reward -= 0.1 * np.linalg.norm(palm_pos - obj_pos)  # take hand to object
@@ -263,20 +262,6 @@
             reward += 10.0
 
         # bonus for object "very" close to target
-=======
-        reward = -0.1 * np.linalg.norm(palm_pos - obj_pos)  # get to ball
-        if obj_pos[2] > 0.04:  # if ball off table
-            reward += 1.0  # bonus for lifting the object
-            reward += -0.5 * np.linalg.norm(
-                palm_pos - target_pos
-            )  # make hand go to target
-            reward += -0.5 * np.linalg.norm(
-                obj_pos - target_pos
-            )  # make object go to target
-
-        if np.linalg.norm(obj_pos - target_pos) < 0.1:
-            reward += 10.0  # bonus for ball close to target
->>>>>>> ba789171
         if np.linalg.norm(obj_pos - target_pos) < 0.05:
             reward += 20.0
 
