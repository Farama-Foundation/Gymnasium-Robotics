# noqa: D104
from gymnasium.envs.registration import register

from gymnasium_robotics.core import GoalEnv
from gymnasium_robotics.envs.point_maze import maps


def register_robotics_envs():
    """Register all environment ID's to Gymnasium."""

    def _merge(a, b):
        a.update(b)
        return a

    for reward_type in ["sparse", "dense"]:
        suffix = "Dense" if reward_type == "dense" else ""
        kwargs = {
            "reward_type": reward_type,
        }

        # Fetch
        register(
            id=f"FetchSlide{suffix}-v1",
            entry_point="gymnasium_robotics.envs:MujocoPyFetchSlideEnv",
            kwargs=kwargs,
            max_episode_steps=50,
        )

        register(
            id=f"FetchSlide{suffix}-v2",
            entry_point="gymnasium_robotics.envs:MujocoFetchSlideEnv",
            kwargs=kwargs,
            max_episode_steps=50,
        )

        register(
            id=f"FetchPickAndPlace{suffix}-v1",
            entry_point="gymnasium_robotics.envs:MujocoPyFetchPickAndPlaceEnv",
            kwargs=kwargs,
            max_episode_steps=50,
        )

        register(
            id=f"FetchPickAndPlace{suffix}-v2",
            entry_point="gymnasium_robotics.envs:MujocoFetchPickAndPlaceEnv",
            kwargs=kwargs,
            max_episode_steps=50,
        )

        register(
            id=f"FetchReach{suffix}-v1",
            entry_point="gymnasium_robotics.envs:MujocoPyFetchReachEnv",
            kwargs=kwargs,
            max_episode_steps=50,
        )

        register(
            id=f"FetchReach{suffix}-v2",
            entry_point="gymnasium_robotics.envs:MujocoPyFetchReachEnv",
            kwargs=kwargs,
            max_episode_steps=50,
        )

        register(
            id=f"FetchReach{suffix}-v3",
            entry_point="gymnasium_robotics.envs:MujocoFetchReachEnv",
            kwargs=kwargs,
            max_episode_steps=50,
        )

        register(
            id=f"FetchPush{suffix}-v1",
            entry_point="gymnasium_robotics.envs:MujocoPyFetchPushEnv",
            kwargs=kwargs,
            max_episode_steps=50,
        )

        register(
            id=f"FetchPush{suffix}-v2",
            entry_point="gymnasium_robotics.envs:MujocoFetchPushEnv",
            kwargs=kwargs,
            max_episode_steps=50,
        )

        # Hand
        register(
            id=f"HandReach{suffix}-v0",
            entry_point="gymnasium_robotics.envs:MujocoPyHandReachEnv",
            kwargs=kwargs,
            max_episode_steps=50,
        )

        register(
            id=f"HandReach{suffix}-v1",
            entry_point="gymnasium_robotics.envs:MujocoHandReachEnv",
            kwargs=kwargs,
            max_episode_steps=50,
        )

        register(
            id=f"HandManipulateBlockRotateZ{suffix}-v0",
            entry_point="gymnasium_robotics.envs:MujocoPyHandBlockEnv",
            kwargs=_merge(
                {
                    "target_position": "ignore",
                    "target_rotation": "z",
                },
                kwargs,
            ),
            max_episode_steps=100,
        )

        register(
            id=f"HandManipulateBlockRotateZ{suffix}-v1",
            entry_point="gymnasium_robotics.envs:MujocoHandBlockEnv",
            kwargs=_merge(
                {
                    "target_position": "ignore",
                    "target_rotation": "z",
                },
                kwargs,
            ),
            max_episode_steps=100,
        )

        register(
            id=f"HandManipulateBlockRotateZ_BooleanTouchSensors{suffix}-v0",
            entry_point="gymnasium_robotics.envs:MujocoPyHandBlockTouchSensorsEnv",
            kwargs=_merge(
                {
                    "target_position": "ignore",
                    "target_rotation": "z",
                    "touch_get_obs": "boolean",
                },
                kwargs,
            ),
            max_episode_steps=100,
        )

        register(
            id=f"HandManipulateBlockRotateZ_BooleanTouchSensors{suffix}-v1",
            entry_point="gymnasium_robotics.envs:MujocoHandBlockTouchSensorsEnv",
            kwargs=_merge(
                {
                    "target_position": "ignore",
                    "target_rotation": "z",
                    "touch_get_obs": "boolean",
                },
                kwargs,
            ),
            max_episode_steps=100,
        )

        register(
            id=f"HandManipulateBlockRotateZ_ContinuousTouchSensors{suffix}-v0",
            entry_point="gymnasium_robotics.envs:MujocoPyHandBlockTouchSensorsEnv",
            kwargs=_merge(
                {
                    "target_position": "ignore",
                    "target_rotation": "z",
                    "touch_get_obs": "sensordata",
                },
                kwargs,
            ),
            max_episode_steps=100,
        )

        register(
            id=f"HandManipulateBlockRotateZ_ContinuousTouchSensors{suffix}-v1",
            entry_point="gymnasium_robotics.envs:MujocoHandBlockTouchSensorsEnv",
            kwargs=_merge(
                {
                    "target_position": "ignore",
                    "target_rotation": "z",
                    "touch_get_obs": "sensordata",
                },
                kwargs,
            ),
            max_episode_steps=100,
        )

        register(
            id=f"HandManipulateBlockRotateParallel{suffix}-v0",
            entry_point="gymnasium_robotics.envs:MujocoPyHandBlockEnv",
            kwargs=_merge(
                {
                    "target_position": "ignore",
                    "target_rotation": "parallel",
                },
                kwargs,
            ),
            max_episode_steps=100,
        )

        register(
            id=f"HandManipulateBlockRotateParallel{suffix}-v1",
            entry_point="gymnasium_robotics.envs:MujocoHandBlockEnv",
            kwargs=_merge(
                {
                    "target_position": "ignore",
                    "target_rotation": "parallel",
                },
                kwargs,
            ),
            max_episode_steps=100,
        )

        register(
            id=f"HandManipulateBlockRotateParallel_BooleanTouchSensors{suffix}-v0",
            entry_point="gymnasium_robotics.envs:MujocoPyHandBlockTouchSensorsEnv",
            kwargs=_merge(
                {
                    "target_position": "ignore",
                    "target_rotation": "parallel",
                    "touch_get_obs": "boolean",
                },
                kwargs,
            ),
            max_episode_steps=100,
        )

        register(
            id=f"HandManipulateBlockRotateParallel_BooleanTouchSensors{suffix}-v1",
            entry_point="gymnasium_robotics.envs:MujocoHandBlockTouchSensorsEnv",
            kwargs=_merge(
                {
                    "target_position": "ignore",
                    "target_rotation": "parallel",
                    "touch_get_obs": "boolean",
                },
                kwargs,
            ),
            max_episode_steps=100,
        )

        register(
            id=f"HandManipulateBlockRotateParallel_ContinuousTouchSensors{suffix}-v0",
            entry_point="gymnasium_robotics.envs:MujocoPyHandBlockTouchSensorsEnv",
            kwargs=_merge(
                {
                    "target_position": "ignore",
                    "target_rotation": "parallel",
                    "touch_get_obs": "sensordata",
                },
                kwargs,
            ),
            max_episode_steps=100,
        )

        register(
            id=f"HandManipulateBlockRotateParallel_ContinuousTouchSensors{suffix}-v1",
            entry_point="gymnasium_robotics.envs:MujocoHandBlockTouchSensorsEnv",
            kwargs=_merge(
                {
                    "target_position": "ignore",
                    "target_rotation": "parallel",
                    "touch_get_obs": "sensordata",
                },
                kwargs,
            ),
            max_episode_steps=100,
        )

        register(
            id=f"HandManipulateBlockRotateXYZ{suffix}-v0",
            entry_point="gymnasium_robotics.envs:MujocoPyHandBlockEnv",
            kwargs=_merge(
                {
                    "target_position": "ignore",
                    "target_rotation": "xyz",
                },
                kwargs,
            ),
            max_episode_steps=100,
        )

        register(
            id=f"HandManipulateBlockRotateXYZ{suffix}-v1",
            entry_point="gymnasium_robotics.envs:MujocoHandBlockEnv",
            kwargs=_merge(
                {
                    "target_position": "ignore",
                    "target_rotation": "xyz",
                },
                kwargs,
            ),
            max_episode_steps=100,
        )

        register(
            id=f"HandManipulateBlockRotateXYZ_BooleanTouchSensors{suffix}-v0",
            entry_point="gymnasium_robotics.envs:MujocoPyHandBlockTouchSensorsEnv",
            kwargs=_merge(
                {
                    "target_position": "ignore",
                    "target_rotation": "xyz",
                    "touch_get_obs": "boolean",
                },
                kwargs,
            ),
            max_episode_steps=100,
        )

        register(
            id=f"HandManipulateBlockRotateXYZ_BooleanTouchSensors{suffix}-v1",
            entry_point="gymnasium_robotics.envs:MujocoHandBlockTouchSensorsEnv",
            kwargs=_merge(
                {
                    "target_position": "ignore",
                    "target_rotation": "xyz",
                    "touch_get_obs": "boolean",
                },
                kwargs,
            ),
            max_episode_steps=100,
        )

        register(
            id=f"HandManipulateBlockRotateXYZ_ContinuousTouchSensors{suffix}-v0",
            entry_point="gymnasium_robotics.envs:MujocoPyHandBlockTouchSensorsEnv",
            kwargs=_merge(
                {
                    "target_position": "ignore",
                    "target_rotation": "xyz",
                    "touch_get_obs": "sensordata",
                },
                kwargs,
            ),
            max_episode_steps=100,
        )

        register(
            id=f"HandManipulateBlockRotateXYZ_ContinuousTouchSensors{suffix}-v1",
            entry_point="gymnasium_robotics.envs:MujocoHandBlockTouchSensorsEnv",
            kwargs=_merge(
                {
                    "target_position": "ignore",
                    "target_rotation": "xyz",
                    "touch_get_obs": "sensordata",
                },
                kwargs,
            ),
            max_episode_steps=100,
        )

        register(
            id=f"HandManipulateBlockFull{suffix}-v0",
            entry_point="gymnasium_robotics.envs:MujocoPyHandBlockEnv",
            kwargs=_merge(
                {
                    "target_position": "random",
                    "target_rotation": "xyz",
                },
                kwargs,
            ),
            max_episode_steps=100,
        )

        register(
            id=f"HandManipulateBlockFull{suffix}-v1",
            entry_point="gymnasium_robotics.envs:MujocoHandBlockEnv",
            kwargs=_merge(
                {
                    "target_position": "random",
                    "target_rotation": "xyz",
                },
                kwargs,
            ),
            max_episode_steps=100,
        )

        # Alias for "Full"
        register(
            id=f"HandManipulateBlock{suffix}-v0",
            entry_point="gymnasium_robotics.envs:MujocoPyHandBlockEnv",
            kwargs=_merge(
                {
                    "target_position": "random",
                    "target_rotation": "xyz",
                },
                kwargs,
            ),
            max_episode_steps=100,
        )

        register(
            id=f"HandManipulateBlock{suffix}-v1",
            entry_point="gymnasium_robotics.envs:MujocoHandBlockEnv",
            kwargs=_merge(
                {
                    "target_position": "random",
                    "target_rotation": "xyz",
                },
                kwargs,
            ),
            max_episode_steps=100,
        )

        register(
            id=f"HandManipulateBlock_BooleanTouchSensors{suffix}-v0",
            entry_point="gymnasium_robotics.envs:MujocoPyHandBlockTouchSensorsEnv",
            kwargs=_merge(
                {
                    "target_position": "random",
                    "target_rotation": "xyz",
                    "touch_get_obs": "boolean",
                },
                kwargs,
            ),
            max_episode_steps=100,
        )

        register(
            id=f"HandManipulateBlock_BooleanTouchSensors{suffix}-v1",
            entry_point="gymnasium_robotics.envs:MujocoHandBlockTouchSensorsEnv",
            kwargs=_merge(
                {
                    "target_position": "random",
                    "target_rotation": "xyz",
                    "touch_get_obs": "boolean",
                },
                kwargs,
            ),
            max_episode_steps=100,
        )

        register(
            id=f"HandManipulateBlock_ContinuousTouchSensors{suffix}-v0",
            entry_point="gymnasium_robotics.envs:MujocoPyHandBlockTouchSensorsEnv",
            kwargs=_merge(
                {
                    "target_position": "random",
                    "target_rotation": "xyz",
                    "touch_get_obs": "sensordata",
                },
                kwargs,
            ),
            max_episode_steps=100,
        )

        register(
            id=f"HandManipulateBlock_ContinuousTouchSensors{suffix}-v1",
            entry_point="gymnasium_robotics.envs:MujocoHandBlockTouchSensorsEnv",
            kwargs=_merge(
                {
                    "target_position": "random",
                    "target_rotation": "xyz",
                    "touch_get_obs": "sensordata",
                },
                kwargs,
            ),
            max_episode_steps=100,
        )

        register(
            id=f"HandManipulateEggRotate{suffix}-v0",
            entry_point="gymnasium_robotics.envs:MujocoPyHandEggEnv",
            kwargs=_merge(
                {
                    "target_position": "ignore",
                    "target_rotation": "xyz",
                },
                kwargs,
            ),
            max_episode_steps=100,
        )

        register(
            id=f"HandManipulateEggRotate{suffix}-v1",
            entry_point="gymnasium_robotics.envs:MujocoHandEggEnv",
            kwargs=_merge(
                {
                    "target_position": "ignore",
                    "target_rotation": "xyz",
                },
                kwargs,
            ),
            max_episode_steps=100,
        )

        register(
            id=f"HandManipulateEggRotate_BooleanTouchSensors{suffix}-v0",
            entry_point="gymnasium_robotics.envs:MujocoPyHandEggTouchSensorsEnv",
            kwargs=_merge(
                {
                    "target_position": "ignore",
                    "target_rotation": "xyz",
                    "touch_get_obs": "boolean",
                },
                kwargs,
            ),
            max_episode_steps=100,
        )

        register(
            id=f"HandManipulateEggRotate_BooleanTouchSensors{suffix}-v1",
            entry_point="gymnasium_robotics.envs:MujocoHandEggTouchSensorsEnv",
            kwargs=_merge(
                {
                    "target_position": "ignore",
                    "target_rotation": "xyz",
                    "touch_get_obs": "boolean",
                },
                kwargs,
            ),
            max_episode_steps=100,
        )

        register(
            id=f"HandManipulateEggRotate_ContinuousTouchSensors{suffix}-v0",
            entry_point="gymnasium_robotics.envs:MujocoPyHandEggTouchSensorsEnv",
            kwargs=_merge(
                {
                    "target_position": "ignore",
                    "target_rotation": "xyz",
                    "touch_get_obs": "sensordata",
                },
                kwargs,
            ),
            max_episode_steps=100,
        )

        register(
            id=f"HandManipulateEggRotate_ContinuousTouchSensors{suffix}-v1",
            entry_point="gymnasium_robotics.envs:MujocoHandEggTouchSensorsEnv",
            kwargs=_merge(
                {
                    "target_position": "ignore",
                    "target_rotation": "xyz",
                    "touch_get_obs": "sensordata",
                },
                kwargs,
            ),
            max_episode_steps=100,
        )

        register(
            id=f"HandManipulateEggFull{suffix}-v0",
            entry_point="gymnasium_robotics.envs:MujocoPyHandEggEnv",
            kwargs=_merge(
                {
                    "target_position": "random",
                    "target_rotation": "xyz",
                },
                kwargs,
            ),
            max_episode_steps=100,
        )

        register(
            id=f"HandManipulateEggFull{suffix}-v1",
            entry_point="gymnasium_robotics.envs:MujocoHandEggEnv",
            kwargs=_merge(
                {
                    "target_position": "random",
                    "target_rotation": "xyz",
                },
                kwargs,
            ),
            max_episode_steps=100,
        )

        # Alias for "Full"
        register(
            id=f"HandManipulateEgg{suffix}-v0",
            entry_point="gymnasium_robotics.envs:MujocoPyHandEggEnv",
            kwargs=_merge(
                {
                    "target_position": "random",
                    "target_rotation": "xyz",
                },
                kwargs,
            ),
            max_episode_steps=100,
        )

        register(
            id=f"HandManipulateEgg{suffix}-v1",
            entry_point="gymnasium_robotics.envs:MujocoHandEggEnv",
            kwargs=_merge(
                {
                    "target_position": "random",
                    "target_rotation": "xyz",
                },
                kwargs,
            ),
            max_episode_steps=100,
        )

        register(
            id=f"HandManipulateEgg_BooleanTouchSensors{suffix}-v0",
            entry_point="gymnasium_robotics.envs:MujocoPyHandEggTouchSensorsEnv",
            kwargs=_merge(
                {
                    "target_position": "random",
                    "target_rotation": "xyz",
                    "touch_get_obs": "boolean",
                },
                kwargs,
            ),
            max_episode_steps=100,
        )

        register(
            id=f"HandManipulateEgg_BooleanTouchSensors{suffix}-v1",
            entry_point="gymnasium_robotics.envs:MujocoHandEggTouchSensorsEnv",
            kwargs=_merge(
                {
                    "target_position": "random",
                    "target_rotation": "xyz",
                    "touch_get_obs": "boolean",
                },
                kwargs,
            ),
            max_episode_steps=100,
        )

        register(
            id=f"HandManipulateEgg_ContinuousTouchSensors{suffix}-v0",
            entry_point="gymnasium_robotics.envs:MujocoPyHandEggTouchSensorsEnv",
            kwargs=_merge(
                {
                    "target_position": "random",
                    "target_rotation": "xyz",
                    "touch_get_obs": "sensordata",
                },
                kwargs,
            ),
            max_episode_steps=100,
        )

        register(
            id=f"HandManipulateEgg_ContinuousTouchSensors{suffix}-v1",
            entry_point="gymnasium_robotics.envs:MujocoHandEggTouchSensorsEnv",
            kwargs=_merge(
                {
                    "target_position": "random",
                    "target_rotation": "xyz",
                    "touch_get_obs": "sensordata",
                },
                kwargs,
            ),
            max_episode_steps=100,
        )

        register(
            id=f"HandManipulatePenRotate{suffix}-v0",
            entry_point="gymnasium_robotics.envs:MujocoPyHandPenEnv",
            kwargs=_merge(
                {
                    "target_position": "ignore",
                    "target_rotation": "xyz",
                },
                kwargs,
            ),
            max_episode_steps=100,
        )

        register(
            id=f"HandManipulatePenRotate{suffix}-v1",
            entry_point="gymnasium_robotics.envs:MujocoHandPenEnv",
            kwargs=_merge(
                {
                    "target_position": "ignore",
                    "target_rotation": "xyz",
                },
                kwargs,
            ),
            max_episode_steps=100,
        )

        register(
            id=f"HandManipulatePenRotate_BooleanTouchSensors{suffix}-v0",
            entry_point="gymnasium_robotics.envs:MujocoPyHandPenTouchSensorsEnv",
            kwargs=_merge(
                {
                    "target_position": "ignore",
                    "target_rotation": "xyz",
                    "touch_get_obs": "boolean",
                },
                kwargs,
            ),
            max_episode_steps=100,
        )

        register(
            id=f"HandManipulatePenRotate_BooleanTouchSensors{suffix}-v1",
            entry_point="gymnasium_robotics.envs:MujocoHandPenTouchSensorsEnv",
            kwargs=_merge(
                {
                    "target_position": "ignore",
                    "target_rotation": "xyz",
                    "touch_get_obs": "boolean",
                },
                kwargs,
            ),
            max_episode_steps=100,
        )

        register(
            id=f"HandManipulatePenRotate_ContinuousTouchSensors{suffix}-v0",
            entry_point="gymnasium_robotics.envs:MujocoPyHandPenTouchSensorsEnv",
            kwargs=_merge(
                {
                    "target_position": "ignore",
                    "target_rotation": "xyz",
                    "touch_get_obs": "sensordata",
                },
                kwargs,
            ),
            max_episode_steps=100,
        )

        register(
            id=f"HandManipulatePenRotate_ContinuousTouchSensors{suffix}-v1",
            entry_point="gymnasium_robotics.envs:MujocoHandPenTouchSensorsEnv",
            kwargs=_merge(
                {
                    "target_position": "ignore",
                    "target_rotation": "xyz",
                    "touch_get_obs": "sensordata",
                },
                kwargs,
            ),
            max_episode_steps=100,
        )

        register(
            id=f"HandManipulatePenFull{suffix}-v0",
            entry_point="gymnasium_robotics.envs:MujocoPyHandPenEnv",
            kwargs=_merge(
                {
                    "target_position": "random",
                    "target_rotation": "xyz",
                },
                kwargs,
            ),
            max_episode_steps=100,
        )

        register(
            id=f"HandManipulatePenFull{suffix}-v1",
            entry_point="gymnasium_robotics.envs:MujocoHandPenEnv",
            kwargs=_merge(
                {
                    "target_position": "random",
                    "target_rotation": "xyz",
                },
                kwargs,
            ),
            max_episode_steps=100,
        )

        register(
            id=f"HandManipulatePen{suffix}-v0",
            entry_point="gymnasium_robotics.envs:MujocoPyHandPenEnv",
            kwargs=_merge(
                {
                    "target_position": "random",
                    "target_rotation": "xyz",
                },
                kwargs,
            ),
            max_episode_steps=100,
        )

        register(
            id=f"HandManipulatePen{suffix}-v1",
            entry_point="gymnasium_robotics.envs:MujocoHandPenEnv",
            kwargs=_merge(
                {
                    "target_position": "random",
                    "target_rotation": "xyz",
                },
                kwargs,
            ),
            max_episode_steps=100,
        )

        register(
            id=f"HandManipulatePen_BooleanTouchSensors{suffix}-v0",
            entry_point="gymnasium_robotics.envs:MujocoPyHandPenTouchSensorsEnv",
            kwargs=_merge(
                {
                    "target_position": "random",
                    "target_rotation": "xyz",
                    "touch_get_obs": "boolean",
                },
                kwargs,
            ),
            max_episode_steps=100,
        )

        register(
            id=f"HandManipulatePen_BooleanTouchSensors{suffix}-v1",
            entry_point="gymnasium_robotics.envs:MujocoHandPenTouchSensorsEnv",
            kwargs=_merge(
                {
                    "target_position": "random",
                    "target_rotation": "xyz",
                    "touch_get_obs": "boolean",
                },
                kwargs,
            ),
            max_episode_steps=100,
        )

        register(
            id=f"HandManipulatePen_ContinuousTouchSensors{suffix}-v0",
            entry_point="gymnasium_robotics.envs:MujocoPyHandPenTouchSensorsEnv",
            kwargs=_merge(
                {
                    "target_position": "random",
                    "target_rotation": "xyz",
                    "touch_get_obs": "sensordata",
                },
                kwargs,
            ),
            max_episode_steps=100,
        )

        register(
            id=f"HandManipulatePen_ContinuousTouchSensors{suffix}-v1",
            entry_point="gymnasium_robotics.envs:MujocoHandPenTouchSensorsEnv",
            kwargs=_merge(
                {
                    "target_position": "random",
                    "target_rotation": "xyz",
                    "touch_get_obs": "sensordata",
                },
                kwargs,
            ),
            max_episode_steps=100,
        )

        #####################
        # D4RL Environments #
        #####################

        # ----- AntMaze -----

        register(
            id=f"AntMaze_UMaze{suffix}-v3",
            entry_point="gymnasium_robotics.envs:AntMazeEnv",
            kwargs=_merge(
                {
                    "maze_map": maps.U_MAZE,
                },
                kwargs,
            ),
            max_episode_steps=700,
        )

        register(
            id=f"AntMaze_Open{suffix}-v3",
            entry_point="gymnasium_robotics.envs:AntMazeEnv",
            kwargs=_merge(
                {
                    "maze_map": maps.OPEN,
                },
                kwargs,
            ),
            max_episode_steps=700,
        )

        register(
            id=f"AntMaze_Open_Diverse_G{suffix}-v3",
            entry_point="gymnasium_robotics.envs:AntMazeEnv",
            kwargs=_merge(
                {
                    "maze_map": maps.OPEN_DIVERSE_G,
                },
                kwargs,
            ),
            max_episode_steps=700,
        )
        register(
            id=f"AntMaze_Open_Diverse_GR{suffix}-v3",
            entry_point="gymnasium_robotics.envs:AntMazeEnv",
            kwargs=_merge(
                {
                    "maze_map": maps.OPEN_DIVERSE_GR,
                },
                kwargs,
            ),
            max_episode_steps=700,
        )

        register(
            id=f"AntMaze_Medium{suffix}-v3",
            entry_point="gymnasium_robotics.envs:AntMazeEnv",
            kwargs=_merge(
                {
                    "maze_map": maps.MEDIUM_MAZE,
                },
                kwargs,
            ),
            max_episode_steps=1000,
        )

        register(
            id=f"AntMaze_Medium_Diverse_G{suffix}-v3",
            entry_point="gymnasium_robotics.envs:AntMazeEnv",
            kwargs=_merge(
                {
                    "maze_map": maps.MEDIUM_MAZE_DIVERSE_G,
                },
                kwargs,
            ),
            max_episode_steps=1000,
        )

        register(
            id=f"AntMaze_Medium_Diverse_GR{suffix}-v3",
            entry_point="gymnasium_robotics.envs:AntMazeEnv",
            kwargs=_merge(
                {
                    "maze_map": maps.MEDIUM_MAZE_DIVERSE_GR,
                },
                kwargs,
            ),
            max_episode_steps=1000,
        )

        register(
            id=f"AntMaze_Large{suffix}-v3",
            entry_point="gymnasium_robotics.envs:AntMazeEnv",
            kwargs=_merge(
                {
                    "maze_map": maps.LARGE_MAZE,
                },
                kwargs,
            ),
            max_episode_steps=1000,
        )

        register(
            id=f"AntMaze_Large_Diverse_G{suffix}-v3",
            entry_point="gymnasium_robotics.envs:AntMazeEnv",
            kwargs=_merge(
                {
                    "maze_map": maps.LARGE_MAZE_DIVERSE_G,
                },
                kwargs,
            ),
            max_episode_steps=1000,
        )

        register(
            id=f"AntMaze_Large_Diverse_GR{suffix}-v3",
            entry_point="gymnasium_robotics.envs:AntMazeEnv",
            kwargs=_merge(
                {
                    "maze_map": maps.LARGE_MAZE_DIVERSE_GR,
                },
                kwargs,
            ),
            max_episode_steps=1000,
        )

        # ----- PointMaze -----

        register(
            id=f"PointMaze_UMaze{suffix}-v3",
            entry_point="gymnasium_robotics.envs:PointMazeEnv",
            kwargs=_merge(
                {
                    "maze_map": maps.U_MAZE,
                },
                kwargs,
            ),
            max_episode_steps=300,
        )

        register(
            id=f"PointMaze_Open{suffix}-v3",
            entry_point="gymnasium_robotics.envs:PointMazeEnv",
            kwargs=_merge(
                {
                    "maze_map": maps.OPEN,
                },
                kwargs,
            ),
            max_episode_steps=300,
        )

        register(
            id=f"PointMaze_Open_Diverse_G{suffix}-v3",
            entry_point="gymnasium_robotics.envs:PointMazeEnv",
            kwargs=_merge(
                {
                    "maze_map": maps.OPEN_DIVERSE_G,
                },
                kwargs,
            ),
            max_episode_steps=300,
        )

        register(
            id=f"PointMaze_Medium{suffix}-v3",
            entry_point="gymnasium_robotics.envs:PointMazeEnv",
            kwargs=_merge(
                {
                    "maze_map": maps.MEDIUM_MAZE,
                },
                kwargs,
            ),
            max_episode_steps=600,
        )

        register(
            id=f"PointMaze_Medium_Diverse_G{suffix}-v3",
            entry_point="gymnasium_robotics.envs:PointMazeEnv",
            kwargs=_merge(
                {
                    "maze_map": maps.MEDIUM_MAZE_DIVERSE_G,
                },
                kwargs,
            ),
            max_episode_steps=600,
        )

        register(
            id=f"PointMaze_Medium_Diverse_GR{suffix}-v3",
            entry_point="gymnasium_robotics.envs:PointMazeEnv",
            kwargs=_merge(
                {
                    "maze_map": maps.MEDIUM_MAZE_DIVERSE_GR,
                },
                kwargs,
            ),
            max_episode_steps=600,
        )

        register(
            id=f"PointMaze_Large{suffix}-v3",
            entry_point="gymnasium_robotics.envs:PointMazeEnv",
            kwargs=_merge(
                {
                    "maze_map": maps.LARGE_MAZE,
                },
                kwargs,
            ),
            max_episode_steps=800,
        )

        register(
            id=f"PointMaze_Large_Diverse_G{suffix}-v3",
            entry_point="gymnasium_robotics.envs:PointMazeEnv",
            kwargs=_merge(
                {
                    "maze_map": maps.LARGE_MAZE_DIVERSE_G,
                },
                kwargs,
            ),
            max_episode_steps=800,
        )

        register(
            id=f"PointMaze_Large_Diverse_GR{suffix}-v3",
            entry_point="gymnasium_robotics.envs:PointMazeEnv",
            kwargs=_merge(
                {
                    "maze_map": maps.LARGE_MAZE_DIVERSE_GR,
                },
                kwargs,
            ),
            max_episode_steps=800,
        )

<<<<<<< HEAD
    for reward_type in ["sparse", "dense"]:
        suffix = "Sparse" if reward_type == "sparse" else ""
        kwargs = {
            "reward_type": reward_type,
        }

        register(
            id=f"AdroitHandDoor{suffix}-v0",
            entry_point="gymnasium_robotics.envs:AdroitHandDoorEnv",
            max_episode_steps=200,
            kwargs=kwargs,
        )

        register(
            id=f"AdroitHandHammer{suffix}-v0",
            entry_point="gymnasium_robotics.envs:AdroitHandHammerEnv",
            max_episode_steps=200,
            kwargs=kwargs,
        )

        register(
            id=f"AdroitHandPen{suffix}-v0",
            entry_point="gymnasium_robotics.envs:AdroitHandPenEnv",
            max_episode_steps=200,
            kwargs=kwargs,
        )

        register(
            id=f"AdroitHandRelocate{suffix}-v0",
            entry_point="gymnasium_robotics.envs:AdroitHandRelocateEnv",
            max_episode_steps=200,
            kwargs=kwargs,
        )
=======
    register(
        id="AdroitHandDoor-v1",
        entry_point="gymnasium_robotics.envs:AdroitHandDoorEnv",
        max_episode_steps=200,
    )

    register(
        id="AdroitHandHammer-v1",
        entry_point="gymnasium_robotics.envs:AdroitHandHammerEnv",
        max_episode_steps=200,
    )

    register(
        id="AdroitHandPen-v1",
        entry_point="gymnasium_robotics.envs:AdroitHandPenEnv",
        max_episode_steps=200,
    )

    register(
        id="AdroitHandRelocate-v1",
        entry_point="gymnasium_robotics.envs:AdroitHandRelocateEnv",
        max_episode_steps=200,
    )
>>>>>>> ba789171


__version__ = "1.1.0"<|MERGE_RESOLUTION|>--- conflicted
+++ resolved
@@ -1068,65 +1068,40 @@
             max_episode_steps=800,
         )
 
-<<<<<<< HEAD
     for reward_type in ["sparse", "dense"]:
         suffix = "Sparse" if reward_type == "sparse" else ""
+        version = "v1"
         kwargs = {
             "reward_type": reward_type,
         }
 
         register(
-            id=f"AdroitHandDoor{suffix}-v0",
+            id=f"AdroitHandDoor{suffix}-{version}",
             entry_point="gymnasium_robotics.envs:AdroitHandDoorEnv",
             max_episode_steps=200,
             kwargs=kwargs,
         )
 
         register(
-            id=f"AdroitHandHammer{suffix}-v0",
+            id=f"AdroitHandHammer{suffix}-{version}",
             entry_point="gymnasium_robotics.envs:AdroitHandHammerEnv",
             max_episode_steps=200,
             kwargs=kwargs,
         )
 
         register(
-            id=f"AdroitHandPen{suffix}-v0",
+            id=f"AdroitHandPen{suffix}-{version}",
             entry_point="gymnasium_robotics.envs:AdroitHandPenEnv",
             max_episode_steps=200,
             kwargs=kwargs,
         )
 
         register(
-            id=f"AdroitHandRelocate{suffix}-v0",
+            id=f"AdroitHandRelocate{suffix}-{version}",
             entry_point="gymnasium_robotics.envs:AdroitHandRelocateEnv",
             max_episode_steps=200,
             kwargs=kwargs,
         )
-=======
-    register(
-        id="AdroitHandDoor-v1",
-        entry_point="gymnasium_robotics.envs:AdroitHandDoorEnv",
-        max_episode_steps=200,
-    )
-
-    register(
-        id="AdroitHandHammer-v1",
-        entry_point="gymnasium_robotics.envs:AdroitHandHammerEnv",
-        max_episode_steps=200,
-    )
-
-    register(
-        id="AdroitHandPen-v1",
-        entry_point="gymnasium_robotics.envs:AdroitHandPenEnv",
-        max_episode_steps=200,
-    )
-
-    register(
-        id="AdroitHandRelocate-v1",
-        entry_point="gymnasium_robotics.envs:AdroitHandRelocateEnv",
-        max_episode_steps=200,
-    )
->>>>>>> ba789171
 
 
 __version__ = "1.1.0"