--- conflicted
+++ resolved
@@ -830,7 +830,254 @@
             max_episode_steps=100,
         )
 
-<<<<<<< HEAD
+        #####################
+        # D4RL Environments #
+        #####################
+
+        # ----- AntMaze -----
+
+        register(
+            id=f"AntMaze_UMaze{suffix}-v3",
+            entry_point="gymnasium_robotics.envs:AntMazeEnv",
+            kwargs=_merge(
+                {
+                    "maze_map": maps.U_MAZE,
+                },
+                kwargs,
+            ),
+            max_episode_steps=700,
+        )
+
+        register(
+            id=f"AntMaze_Open{suffix}-v3",
+            entry_point="gymnasium_robotics.envs:AntMazeEnv",
+            kwargs=_merge(
+                {
+                    "maze_map": maps.OPEN,
+                },
+                kwargs,
+            ),
+            max_episode_steps=700,
+        )
+
+        register(
+            id=f"AntMaze_Open_Diverse_G{suffix}-v3",
+            entry_point="gymnasium_robotics.envs:AntMazeEnv",
+            kwargs=_merge(
+                {
+                    "maze_map": maps.OPEN_DIVERSE_G,
+                },
+                kwargs,
+            ),
+            max_episode_steps=700,
+        )
+        register(
+            id=f"AntMaze_Open_Diverse_GR{suffix}-v3",
+            entry_point="gymnasium_robotics.envs:AntMazeEnv",
+            kwargs=_merge(
+                {
+                    "maze_map": maps.OPEN_DIVERSE_GR,
+                },
+                kwargs,
+            ),
+            max_episode_steps=700,
+        )
+
+        register(
+            id=f"AntMaze_Medium{suffix}-v3",
+            entry_point="gymnasium_robotics.envs:AntMazeEnv",
+            kwargs=_merge(
+                {
+                    "maze_map": maps.MEDIUM_MAZE,
+                },
+                kwargs,
+            ),
+            max_episode_steps=1000,
+        )
+
+        register(
+            id=f"AntMaze_Medium_Diverse_G{suffix}-v3",
+            entry_point="gymnasium_robotics.envs:AntMazeEnv",
+            kwargs=_merge(
+                {
+                    "maze_map": maps.MEDIUM_MAZE_DIVERSE_G,
+                },
+                kwargs,
+            ),
+            max_episode_steps=1000,
+        )
+
+        register(
+            id=f"AntMaze_Medium_Diverse_GR{suffix}-v3",
+            entry_point="gymnasium_robotics.envs:AntMazeEnv",
+            kwargs=_merge(
+                {
+                    "maze_map": maps.MEDIUM_MAZE_DIVERSE_GR,
+                },
+                kwargs,
+            ),
+            max_episode_steps=1000,
+        )
+
+        register(
+            id=f"AntMaze_Large{suffix}-v3",
+            entry_point="gymnasium_robotics.envs:AntMazeEnv",
+            kwargs=_merge(
+                {
+                    "maze_map": maps.LARGE_MAZE,
+                },
+                kwargs,
+            ),
+            max_episode_steps=1000,
+        )
+
+        register(
+            id=f"AntMaze_Large_Diverse_G{suffix}-v3",
+            entry_point="gymnasium_robotics.envs:AntMazeEnv",
+            kwargs=_merge(
+                {
+                    "maze_map": maps.LARGE_MAZE_DIVERSE_G,
+                },
+                kwargs,
+            ),
+            max_episode_steps=1000,
+        )
+
+        register(
+            id=f"AntMaze_Large_Diverse_GR{suffix}-v3",
+            entry_point="gymnasium_robotics.envs:AntMazeEnv",
+            kwargs=_merge(
+                {
+                    "maze_map": maps.LARGE_MAZE_DIVERSE_GR,
+                },
+                kwargs,
+            ),
+            max_episode_steps=1000,
+        )
+
+        # ----- PointMaze -----
+
+        register(
+            id=f"PointMaze_UMaze{suffix}-v3",
+            entry_point="gymnasium_robotics.envs:PointMazeEnv",
+            kwargs=_merge(
+                {
+                    "maze_map": maps.U_MAZE,
+                },
+                kwargs,
+            ),
+            max_episode_steps=300,
+        )
+
+        register(
+            id=f"PointMaze_Open{suffix}-v3",
+            entry_point="gymnasium_robotics.envs:PointMazeEnv",
+            kwargs=_merge(
+                {
+                    "maze_map": maps.OPEN,
+                },
+                kwargs,
+            ),
+            max_episode_steps=300,
+        )
+
+        register(
+            id=f"PointMaze_Open_Diverse_G{suffix}-v3",
+            entry_point="gymnasium_robotics.envs:PointMazeEnv",
+            kwargs=_merge(
+                {
+                    "maze_map": maps.OPEN_DIVERSE_G,
+                },
+                kwargs,
+            ),
+            max_episode_steps=300,
+        )
+
+        register(
+            id=f"PointMaze_Open{suffix}-v3",
+            entry_point="gymnasium_robotics.envs:PointMazeEnv",
+            kwargs=_merge(
+                {
+                    "maze_map": maps.OPEN,
+                },
+                kwargs,
+            ),
+            max_episode_steps=300,
+        )
+
+        register(
+            id=f"PointMaze_Medium{suffix}-v3",
+            entry_point="gymnasium_robotics.envs:PointMazeEnv",
+            kwargs=_merge(
+                {
+                    "maze_map": maps.MEDIUM_MAZE,
+                },
+                kwargs,
+            ),
+            max_episode_steps=600,
+        )
+
+        register(
+            id=f"PointMaze_Medium_Diverse_G{suffix}-v3",
+            entry_point="gymnasium_robotics.envs:PointMazeEnv",
+            kwargs=_merge(
+                {
+                    "maze_map": maps.MEDIUM_MAZE_DIVERSE_G,
+                },
+                kwargs,
+            ),
+            max_episode_steps=600,
+        )
+
+        register(
+            id=f"PointMaze_Medium_Diverse_GR{suffix}-v3",
+            entry_point="gymnasium_robotics.envs:PointMazeEnv",
+            kwargs=_merge(
+                {
+                    "maze_map": maps.MEDIUM_MAZE_DIVERSE_GR,
+                },
+                kwargs,
+            ),
+            max_episode_steps=600,
+        )
+
+        register(
+            id=f"PointMaze_Large{suffix}-v3",
+            entry_point="gymnasium_robotics.envs:PointMazeEnv",
+            kwargs=_merge(
+                {
+                    "maze_map": maps.LARGE_MAZE,
+                },
+                kwargs,
+            ),
+            max_episode_steps=800,
+        )
+
+        register(
+            id=f"PointMaze_Large_Diverse_G{suffix}-v3",
+            entry_point="gymnasium_robotics.envs:PointMazeEnv",
+            kwargs=_merge(
+                {
+                    "maze_map": maps.LARGE_MAZE_DIVERSE_G,
+                },
+                kwargs,
+            ),
+            max_episode_steps=800,
+        )
+
+        register(
+            id=f"PointMaze_Large_Diverse_GR{suffix}-v3",
+            entry_point="gymnasium_robotics.envs:PointMazeEnv",
+            kwargs=_merge(
+                {
+                    "maze_map": maps.LARGE_MAZE_DIVERSE_GR,
+                },
+                kwargs,
+            ),
+            max_episode_steps=800,
+        )
+        
+        
     register(
         id="AdroitHandDoor-v0",
         entry_point="gymnasium_robotics.envs:AdroitHandDoorEnv",
@@ -854,254 +1101,6 @@
         entry_point="gymnasium_robotics.envs:AdroitHandRelocateEnv",
         max_episode_steps=200,
     )
-=======
-        #####################
-        # D4RL Environments #
-        #####################
-
-        # ----- AntMaze -----
-
-        register(
-            id=f"AntMaze_UMaze{suffix}-v3",
-            entry_point="gymnasium_robotics.envs:AntMazeEnv",
-            kwargs=_merge(
-                {
-                    "maze_map": maps.U_MAZE,
-                },
-                kwargs,
-            ),
-            max_episode_steps=700,
-        )
-
-        register(
-            id=f"AntMaze_Open{suffix}-v3",
-            entry_point="gymnasium_robotics.envs:AntMazeEnv",
-            kwargs=_merge(
-                {
-                    "maze_map": maps.OPEN,
-                },
-                kwargs,
-            ),
-            max_episode_steps=700,
-        )
-
-        register(
-            id=f"AntMaze_Open_Diverse_G{suffix}-v3",
-            entry_point="gymnasium_robotics.envs:AntMazeEnv",
-            kwargs=_merge(
-                {
-                    "maze_map": maps.OPEN_DIVERSE_G,
-                },
-                kwargs,
-            ),
-            max_episode_steps=700,
-        )
-        register(
-            id=f"AntMaze_Open_Diverse_GR{suffix}-v3",
-            entry_point="gymnasium_robotics.envs:AntMazeEnv",
-            kwargs=_merge(
-                {
-                    "maze_map": maps.OPEN_DIVERSE_GR,
-                },
-                kwargs,
-            ),
-            max_episode_steps=700,
-        )
-
-        register(
-            id=f"AntMaze_Medium{suffix}-v3",
-            entry_point="gymnasium_robotics.envs:AntMazeEnv",
-            kwargs=_merge(
-                {
-                    "maze_map": maps.MEDIUM_MAZE,
-                },
-                kwargs,
-            ),
-            max_episode_steps=1000,
-        )
-
-        register(
-            id=f"AntMaze_Medium_Diverse_G{suffix}-v3",
-            entry_point="gymnasium_robotics.envs:AntMazeEnv",
-            kwargs=_merge(
-                {
-                    "maze_map": maps.MEDIUM_MAZE_DIVERSE_G,
-                },
-                kwargs,
-            ),
-            max_episode_steps=1000,
-        )
-
-        register(
-            id=f"AntMaze_Medium_Diverse_GR{suffix}-v3",
-            entry_point="gymnasium_robotics.envs:AntMazeEnv",
-            kwargs=_merge(
-                {
-                    "maze_map": maps.MEDIUM_MAZE_DIVERSE_GR,
-                },
-                kwargs,
-            ),
-            max_episode_steps=1000,
-        )
-
-        register(
-            id=f"AntMaze_Large{suffix}-v3",
-            entry_point="gymnasium_robotics.envs:AntMazeEnv",
-            kwargs=_merge(
-                {
-                    "maze_map": maps.LARGE_MAZE,
-                },
-                kwargs,
-            ),
-            max_episode_steps=1000,
-        )
-
-        register(
-            id=f"AntMaze_Large_Diverse_G{suffix}-v3",
-            entry_point="gymnasium_robotics.envs:AntMazeEnv",
-            kwargs=_merge(
-                {
-                    "maze_map": maps.LARGE_MAZE_DIVERSE_G,
-                },
-                kwargs,
-            ),
-            max_episode_steps=1000,
-        )
-
-        register(
-            id=f"AntMaze_Large_Diverse_GR{suffix}-v3",
-            entry_point="gymnasium_robotics.envs:AntMazeEnv",
-            kwargs=_merge(
-                {
-                    "maze_map": maps.LARGE_MAZE_DIVERSE_GR,
-                },
-                kwargs,
-            ),
-            max_episode_steps=1000,
-        )
-
-        # ----- PointMaze -----
-
-        register(
-            id=f"PointMaze_UMaze{suffix}-v3",
-            entry_point="gymnasium_robotics.envs:PointMazeEnv",
-            kwargs=_merge(
-                {
-                    "maze_map": maps.U_MAZE,
-                },
-                kwargs,
-            ),
-            max_episode_steps=300,
-        )
-
-        register(
-            id=f"PointMaze_Open{suffix}-v3",
-            entry_point="gymnasium_robotics.envs:PointMazeEnv",
-            kwargs=_merge(
-                {
-                    "maze_map": maps.OPEN,
-                },
-                kwargs,
-            ),
-            max_episode_steps=300,
-        )
-
-        register(
-            id=f"PointMaze_Open_Diverse_G{suffix}-v3",
-            entry_point="gymnasium_robotics.envs:PointMazeEnv",
-            kwargs=_merge(
-                {
-                    "maze_map": maps.OPEN_DIVERSE_G,
-                },
-                kwargs,
-            ),
-            max_episode_steps=300,
-        )
-
-        register(
-            id=f"PointMaze_Open{suffix}-v3",
-            entry_point="gymnasium_robotics.envs:PointMazeEnv",
-            kwargs=_merge(
-                {
-                    "maze_map": maps.OPEN,
-                },
-                kwargs,
-            ),
-            max_episode_steps=300,
-        )
-
-        register(
-            id=f"PointMaze_Medium{suffix}-v3",
-            entry_point="gymnasium_robotics.envs:PointMazeEnv",
-            kwargs=_merge(
-                {
-                    "maze_map": maps.MEDIUM_MAZE,
-                },
-                kwargs,
-            ),
-            max_episode_steps=600,
-        )
-
-        register(
-            id=f"PointMaze_Medium_Diverse_G{suffix}-v3",
-            entry_point="gymnasium_robotics.envs:PointMazeEnv",
-            kwargs=_merge(
-                {
-                    "maze_map": maps.MEDIUM_MAZE_DIVERSE_G,
-                },
-                kwargs,
-            ),
-            max_episode_steps=600,
-        )
-
-        register(
-            id=f"PointMaze_Medium_Diverse_GR{suffix}-v3",
-            entry_point="gymnasium_robotics.envs:PointMazeEnv",
-            kwargs=_merge(
-                {
-                    "maze_map": maps.MEDIUM_MAZE_DIVERSE_GR,
-                },
-                kwargs,
-            ),
-            max_episode_steps=600,
-        )
-
-        register(
-            id=f"PointMaze_Large{suffix}-v3",
-            entry_point="gymnasium_robotics.envs:PointMazeEnv",
-            kwargs=_merge(
-                {
-                    "maze_map": maps.LARGE_MAZE,
-                },
-                kwargs,
-            ),
-            max_episode_steps=800,
-        )
-
-        register(
-            id=f"PointMaze_Large_Diverse_G{suffix}-v3",
-            entry_point="gymnasium_robotics.envs:PointMazeEnv",
-            kwargs=_merge(
-                {
-                    "maze_map": maps.LARGE_MAZE_DIVERSE_G,
-                },
-                kwargs,
-            ),
-            max_episode_steps=800,
-        )
-
-        register(
-            id=f"PointMaze_Large_Diverse_GR{suffix}-v3",
-            entry_point="gymnasium_robotics.envs:PointMazeEnv",
-            kwargs=_merge(
-                {
-                    "maze_map": maps.LARGE_MAZE_DIVERSE_GR,
-                },
-                kwargs,
-            ),
-            max_episode_steps=800,
-        )
->>>>>>> dffd5d65
 
 
 __version__ = "1.1.0"